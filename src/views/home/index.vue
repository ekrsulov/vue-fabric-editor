<template>
  <div class="home">
    <Layout>
      <Header v-if="show">
        <!-- 导入 -->
        <import-JSON></import-JSON>
        &nbsp;
        <import-file></import-file>
        &nbsp;
        <!-- 颜色开关 -->
        <iSwitch v-model="ruler" size="large" class="switch">
          <span slot="open">{{ $t('grid') }}</span>
          <span slot="close">{{ $t('grid') }}</span>
        </iSwitch>
        <!-- 对齐方式 -->
        <align></align>
        &nbsp;
        <flip></flip>
        &nbsp;
        <center-align></center-align>
        &nbsp;
        <group></group>

        <div style="float: right">
          <save></save>
          <lang></lang>
        </div>
      </Header>
      <Content style="display: flex; height: calc(100vh - 64px)">
        <div v-if="show" style="width: 380px; height: 100%; background: #fff; display: flex">
<<<<<<< HEAD
          <Menu :active-name="menuActive" accordion @on-select="(activeIndex) => (menuActive = activeIndex)"
            width="65px">
            <MenuItem :name="1" class="menu-item">
            <Icon type="md-book" size="24" />
            <div>{{ $t("templates") }}</div>
=======
          <Menu
            :active-name="menuActive"
            accordion
            @on-select="(activeIndex) => (menuActive = activeIndex)"
            width="65px"
          >
            <MenuItem :name="1" class="menu-item">
              <Icon type="md-book" size="24" />
              <div>{{ $t('templates') }}</div>
>>>>>>> 088c2b11
            </MenuItem>
            <MenuItem :name="2" class="menu-item">
            <Icon type="md-images" size="24" />

<<<<<<< HEAD
            <div>{{ $t("elements") }}</div>
=======
              <div>{{ $t('elements') }}</div>
>>>>>>> 088c2b11
            </MenuItem>
            <MenuItem :name="3" class="menu-item">
              <Icon type="md-paper-plane" size="24" />
              <div>{{ $t('background') }}</div>
            </MenuItem>
            <MenuItem :name="4" class="menu-item">
              <Icon type="md-reorder" size="24" />
              <div>{{ $t('layers') }}</div>
            </MenuItem>
          </Menu>
          <div class="content">
            <!-- 生成模板 -->
            <div v-show="menuActive === 1" class="left-panel">
              <import-tmpl></import-tmpl>
            </div>
            <!-- 常用元素 -->
            <div v-show="menuActive === 2" class="left-panel">
              <tools></tools>
              <svgEl></svgEl>
            </div>
            <!-- 背景设置 -->
            <div v-show="menuActive === 3" class="left-panel">
              <set-size></set-size>
              <bg-bar></bg-bar>
            </div>
            <div v-show="menuActive === 4" class="left-panel">
              <layer></layer>
            </div>
          </div>
        </div>
        <!-- 画布区域 -->
        <div id="workspace" style="width: 100%; position: relative; background: #f1f1f1">
          <div class="canvas-box">
            <div class="inside-shadow"></div>
            <!-- 关于js实现 我是用konvajs 的 fabric 还不熟练 api 不过理论上都是监控 mouse 事件 这个应该不难 麻烦你补全一下 -->
            <div v-if="ruler" class="coordinates-bar coordinates-bar-top" style="width: 100%"></div>
            <div
              v-if="ruler"
              class="coordinates-bar coordinates-bar-left"
              style="height: 100%"
            ></div>
            <!-- class design-stage-point 点状  design-stage-grid 棋盘 -->
            <canvas id="canvas" :class="ruler ? 'design-stage-grid' : ''"></canvas>
            <zoom></zoom>
            <mouseMenu></mouseMenu>
          </div>
        </div>
        <!-- 属性区域 380-->
<<<<<<< HEAD
        <div
          style="
            width: 530px;
            height: 100%;
            padding: 10px;
            overflow-y: auto;
            background: #fff;
          ">
=======
        <div style="width: 530px; height: 100%; padding: 10px; overflow-y: auto; background: #fff">
>>>>>>> 088c2b11
          <history v-if="show"></history>
          <div v-if="show" style="padding-top: 10px">
            <lock></lock>
            &nbsp;
            <dele></dele>
            &nbsp;
            <clone></clone>
          </div>
          <attribute v-if="show"></attribute>
        </div>
      </Content>
    </Layout>
  </div>
</template>

<script>
// 导入元素
import importJSON from '@/components/importJSON.vue';
import importFile from '@/components/importFile.vue';

// 顶部组件
import align from '@/components/align.vue';
import centerAlign from '@/components/centerAlign.vue';
import flip from '@/components/flip.vue';
import save from '@/components/save.vue';
import lang from '@/components/lang.vue';
import clone from '@/components/clone.vue';
import group from '@/components/group.vue';
import zoom from '@/components/zoom.vue';
import lock from '@/components/lock.vue';
import dele from '@/components/del.vue';

// 左侧组件
import importTmpl from '@/components/importTmpl.vue';
import tools from '@/components/tools.vue';
import svgEl from '@/components/svgEl.vue';
import bgBar from '@/components/bgBar.vue';
import setSize from '@/components/setSize.vue';

// 右侧组件
import history from '@/components/history.vue';
import layer from '@/components/layer.vue';
import attribute from '@/components/attribute.vue';

// 右键菜单
import mouseMenu from '@/components/contextMenu/index.vue';

// 功能组件
import EventHandle from '@/utils/eventHandler';

import { fabric } from 'fabric';
import Editor from '@/core';

const event = new EventHandle();
const canvas = {};
export default {
  name: 'HomeView',
  provide: {
    canvas,
    fabric,
    event,
  },
  data() {
    return {
      menuActive: 1,
      show: false,
      select: null,
      ruler: false,
    };
  },
  components: {
    setSize,
    tools,
    bgBar,
    lock,
    layer,
    align,
    attribute,
    dele,
    importFile,
    save,
    lang,
    importJSON,
    clone,
    flip,
    importTmpl,
    centerAlign,
    group,
    zoom,
    svgEl,
    history,
    mouseMenu,
  },
  created() {
    this.$Spin.show();
  },
  mounted() {
    this.canvas = new fabric.Canvas('canvas', {
      fireRightClick: true, // 启用右键，button的数字为3
      stopContextMenu: true, // 禁止默认右键菜单
      controlsAboveOverlay: true, // 超出clipPath后仍然展示控制条
    });

    canvas.c = this.canvas;
    event.init(canvas.c);
    canvas.editor = new Editor(canvas.c);

    canvas.c.renderAll();

    this.show = true;
    this.$Spin.hide();
  },
};
</script>
<style lang="less" scoped>
.ivu-menu-vertical .menu-item {
  text-align: center;
  padding: 10px 2px;
  box-sizing: border-box;
  font-size: 12px;

<<<<<<< HEAD
  &>i {
=======
  & > i {
>>>>>>> 088c2b11
    margin: 0;
  }
}

/deep/ .ivu-layout-header {
  padding: 0 10px;
}

.home,
.ivu-layout {
  height: 100vh;
}

.icon {
  display: block;
}

.canvas-box {
  position: relative;
}

.inside-shadow {
  position: absolute;
  width: 100%;
  height: 100%;
  box-shadow: inset 15px 5px blue;
  box-shadow: inset 0 0 9px 2px #0000001f;
  z-index: 2;
  pointer-events: none;
}

#canvas {
  width: 300px;
  height: 300px;
  margin: 0 auto;
  // background-image: url("data:image/png;base64,iVBORw0KGgoAAAANSUhEUgAAABAAAAAQCAYAAAAf8/9hAAAAHUlEQVQ4jWNgYGAQIYAJglEDhoUBg9+FowbQ2gAARjwKARjtnN8AAAAASUVORK5CYII=");
  // background-size: 30px 30px;
}

#workspace {
  overflow: hidden;
}

.content {
  flex: 1;
  width: 220px;
  padding: 10px;
  padding-top: 0;
  height: 100%;
  overflow-y: auto;
}

.ivu-menu-light.ivu-menu-vertical .ivu-menu-item-active:not(.ivu-menu-submenu) {
  background: none;
}
// 标尺与网格背景
.switch {
  margin-right: 10px;
}
.design-stage-point {
  --offsetX: 0px;
  --offsetY: 0px;
  --size: 20px;
  background-size: var(--size) var(--size);
  background-image: radial-gradient(circle, #2f3542 1px, rgba(0, 0, 0, 0) 1px);
  background-position: var(--offsetX) var(--offsetY);
}

.design-stage-grid {
  // dom.style.setProperty('--offsetX', `${point.x + e.clientX}px`) 通过修改 偏移量 可实现跟随鼠标效果 --size 则为间距
  // dom.style.setProperty('--offsetY', `${point.y + e.clientY}px`)
  --offsetX: 0px;
  --offsetY: 0px;
  --size: 16px;
  --color: #dedcdc;
  background-image: linear-gradient(
      45deg,
      var(--color) 25%,
      transparent 0,
      transparent 75%,
      var(--color) 0
    ),
    linear-gradient(45deg, var(--color) 25%, transparent 0, transparent 75%, var(--color) 0);
  background-position: var(--offsetX) var(--offsetY),
    calc(var(--size) + var(--offsetX)) calc(var(--size) + var(--offsetY));
  background-size: calc(var(--size) * 2) calc(var(--size) * 2);
}

.coordinates-bar {
  --ruler-size: 16px;
  --ruler-c: #808080;
  --rule4-bg-c: #252525;
  --ruler-bdw: 1px;
  --ruler-h: 8px;
  --ruler-space: 5px;
  --ruler-tall-h: 16px;
  --ruler-tall-space: 15px;
  position: absolute;
  z-index: 2;
  background-color: var(--rule4-bg-c);
}
.coordinates-bar-top {
  cursor: row-resize;
  top: 0;
  left: 0;
  height: var(--ruler-size);
  width: 100%;
  background-image: linear-gradient(90deg, var(--ruler-c) 0 var(--ruler-bdw), transparent 0),
    linear-gradient(90deg, var(--ruler-c) 0 var(--ruler-bdw), transparent 0);
  background-repeat: repeat-x;
  background-size: var(--ruler-space) var(--ruler-h), var(--ruler-tall-space) var(--ruler-tall-h);
  background-position: bottom;
}
.coordinates-bar-left {
  cursor: col-resize;
  top: var(--ruler-size);
  width: var(--ruler-size);
  height: 100%;
  left: 0;
  background-image: linear-gradient(0deg, var(--ruler-c) 0 var(--ruler-bdw), transparent 0),
    linear-gradient(0deg, var(--ruler-c) 0 var(--ruler-bdw), transparent 0);
  background-repeat: repeat-y;
  background-size: var(--ruler-h) var(--ruler-space), var(--ruler-tall-h) var(--ruler-tall-space);
  background-position: right;
}
</style><|MERGE_RESOLUTION|>--- conflicted
+++ resolved
@@ -28,13 +28,6 @@
       </Header>
       <Content style="display: flex; height: calc(100vh - 64px)">
         <div v-if="show" style="width: 380px; height: 100%; background: #fff; display: flex">
-<<<<<<< HEAD
-          <Menu :active-name="menuActive" accordion @on-select="(activeIndex) => (menuActive = activeIndex)"
-            width="65px">
-            <MenuItem :name="1" class="menu-item">
-            <Icon type="md-book" size="24" />
-            <div>{{ $t("templates") }}</div>
-=======
           <Menu
             :active-name="menuActive"
             accordion
@@ -44,16 +37,11 @@
             <MenuItem :name="1" class="menu-item">
               <Icon type="md-book" size="24" />
               <div>{{ $t('templates') }}</div>
->>>>>>> 088c2b11
             </MenuItem>
             <MenuItem :name="2" class="menu-item">
-            <Icon type="md-images" size="24" />
-
-<<<<<<< HEAD
-            <div>{{ $t("elements") }}</div>
-=======
+              <Icon type="md-images" size="24" />
+
               <div>{{ $t('elements') }}</div>
->>>>>>> 088c2b11
             </MenuItem>
             <MenuItem :name="3" class="menu-item">
               <Icon type="md-paper-plane" size="24" />
@@ -102,18 +90,7 @@
           </div>
         </div>
         <!-- 属性区域 380-->
-<<<<<<< HEAD
-        <div
-          style="
-            width: 530px;
-            height: 100%;
-            padding: 10px;
-            overflow-y: auto;
-            background: #fff;
-          ">
-=======
         <div style="width: 530px; height: 100%; padding: 10px; overflow-y: auto; background: #fff">
->>>>>>> 088c2b11
           <history v-if="show"></history>
           <div v-if="show" style="padding-top: 10px">
             <lock></lock>
@@ -235,11 +212,7 @@
   box-sizing: border-box;
   font-size: 12px;
 
-<<<<<<< HEAD
-  &>i {
-=======
   & > i {
->>>>>>> 088c2b11
     margin: 0;
   }
 }
